[package]
name = "mijia"
version = "0.3.1"
authors = ["Luis Félix <lcs.felix@gmail.com>", "Andrew Walbran <qwandor@google.com>", "David Laban <alsuren@gmail.com>"]
edition = "2018"
license = "MIT OR Apache-2.0"
description = "A library for connecting to Xiaomi Mijia 2 Bluetooth temperature/humidity sensors."
repository = "https://github.com/alsuren/mijia-homie/"
keywords = ["ble", "bluetooth", "humidity", "temperature"]
categories = ["hardware-support"]

[dependencies]
bluez-async = { version = "0.2.0", path = "../bluez-async" }
futures = "0.3.8"
log = "0.4.11"
thiserror = "1.0.23"
tokio = "1.0.1"
tokio-stream = "0.1.1"
uuid = "0.8.1"

[dev-dependencies]
backoff = { version = "0.2.1", features = ["tokio"] }
chrono = "0.4.19"
eyre = "0.6.5"
pretty_env_logger = "0.4.0"
tokio = { version = "1.0.1", features = ["macros", "rt", "rt-multi-thread", "time"] }
<<<<<<< HEAD
toml = "0.5.8"
=======
tokio-compat-02 = "0.2.0"
>>>>>>> ad89d363
<|MERGE_RESOLUTION|>--- conflicted
+++ resolved
@@ -24,8 +24,5 @@
 eyre = "0.6.5"
 pretty_env_logger = "0.4.0"
 tokio = { version = "1.0.1", features = ["macros", "rt", "rt-multi-thread", "time"] }
-<<<<<<< HEAD
-toml = "0.5.8"
-=======
 tokio-compat-02 = "0.2.0"
->>>>>>> ad89d363
+toml = "0.5.8"